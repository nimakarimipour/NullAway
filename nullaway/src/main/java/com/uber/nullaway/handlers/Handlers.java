--- conflicted
+++ resolved
@@ -60,14 +60,9 @@
     handlerListBuilder.add(StreamNullabilityPropagatorFactory.getJavaStreamNullabilityPropagator());
     handlerListBuilder.add(new ContractHandler());
     handlerListBuilder.add(new ApacheThriftIsSetHandler());
-<<<<<<< HEAD
-    handlerListBuilder.add(new EnsuresNonNullHandler());
-    handlerListBuilder.add(new RequiresNonNullHandler());
 
-=======
     handlerListBuilder.add(new RequiresNonNullHandler());
     handlerListBuilder.add(new EnsuresNonNullHandler());
->>>>>>> af24db1e
     if (config.checkOptionalEmptiness()) {
       handlerListBuilder.add(new OptionalEmptinessHandler(config, methodNameUtil));
     }
