/*
 * Copyright (c) 2017 Uber Technologies, Inc.
 *
 * Permission is hereby granted, free of charge, to any person obtaining a copy
 * of this software and associated documentation files (the "Software"), to deal
 * in the Software without restriction, including without limitation the rights
 * to use, copy, modify, merge, publish, distribute, sublicense, and/or sell
 * copies of the Software, and to permit persons to whom the Software is
 * furnished to do so, subject to the following conditions:
 *
 * The above copyright notice and this permission notice shall be included in
 * all copies or substantial portions of the Software.
 *
 * THE SOFTWARE IS PROVIDED "AS IS", WITHOUT WARRANTY OF ANY KIND, EXPRESS OR
 * IMPLIED, INCLUDING BUT NOT LIMITED TO THE WARRANTIES OF MERCHANTABILITY,
 * FITNESS FOR A PARTICULAR PURPOSE AND NONINFRINGEMENT. IN NO EVENT SHALL THE
 * AUTHORS OR COPYRIGHT HOLDERS BE LIABLE FOR ANY CLAIM, DAMAGES OR OTHER
 * LIABILITY, WHETHER IN AN ACTION OF CONTRACT, TORT OR OTHERWISE, ARISING FROM,
 * OUT OF OR IN CONNECTION WITH THE SOFTWARE OR THE USE OR OTHER DEALINGS IN
 * THE SOFTWARE.
 */

package com.uber.nullaway.handlers.contract;

import static com.uber.nullaway.handlers.contract.ContractUtils.getAntecedent;
import static com.uber.nullaway.handlers.contract.ContractUtils.getConsequent;

import com.google.common.base.Preconditions;
import com.google.errorprone.VisitorState;
import com.google.errorprone.util.ASTHelpers;
import com.sun.source.tree.ClassTree;
import com.sun.tools.javac.code.Symbol;
import com.sun.tools.javac.code.Types;
import com.sun.tools.javac.util.Context;
import com.uber.nullaway.ErrorMessage;
import com.uber.nullaway.NullAway;
import com.uber.nullaway.NullabilityUtil;
import com.uber.nullaway.Nullness;
import com.uber.nullaway.dataflow.AccessPath;
import com.uber.nullaway.dataflow.AccessPathNullnessPropagation;
import com.uber.nullaway.handlers.BaseNoOpHandler;
import javax.annotation.Nullable;
import org.checkerframework.dataflow.cfg.node.MethodInvocationNode;

/**
 * This Handler parses the jetbrains @Contract annotation and honors the nullness spec defined there
 * on a best effort basis.
 *
 * <p>Currently, we can only reason about cases where the contract specifies that the return value
 * of the method depends on the nullness value of a single argument. This means we can reason about
 * rules like the following:
 *
 * <ul>
 *   <li>@Contract("null -> true")
 *   <li>@Contract("_, null, _ -> false")
 *   <li>@Contract("!null, _ -> false; null, _ -> true")
 *   <li>@Contract("!null -> !null")
 * </ul>
 *
 * In the last case, nullness will be propagated iff the nullness of the argument is already known
 * at invocation.
 *
 * <p>However, when the return depends on multiple arguments, this handler usually ignores the rule,
 * since it is not clear which of the values in question are null or not. For example,
 * for @Contract("null, null -> true") we know nothing when the method returns true (because truth
 * of the consequent doesn't imply truth of the antecedent), and if it return false, we only know
 * that at least one of the two arguments was non-null, but can't know for sure which one. NullAway
 * doesn't reason about multiple value conditional nullness constraints in any general way.
 *
 * <p>In some cases, this handler can determine that some arguments are already known to be non-null
 * and reason in terms of the remaining (under-constrained) arguments, to see if the final value of
 * this method depends on the nullness of a single argument for this callsite, even if the @Contract
 * clause is given in terms of many. This is not behavior that should be counted on, but it is
 * sound.
 */
public class ContractHandler extends BaseNoOpHandler {

  static final String CONTRACT_ANNOTATION_NAME = "org.jetbrains.annotations.Contract";

  private @Nullable NullAway analysis;
  private @Nullable VisitorState state;

  @Override
  public void onMatchTopLevelClass(
      NullAway analysis, ClassTree tree, VisitorState state, Symbol.ClassSymbol classSymbol) {
    this.analysis = analysis;
    this.state = state;
  }

  @Override
  public NullnessHint onDataflowVisitMethodInvocation(
      MethodInvocationNode node,
      Types types,
      Context context,
      AccessPathNullnessPropagation.SubNodeValues inputs,
      AccessPathNullnessPropagation.Updates thenUpdates,
      AccessPathNullnessPropagation.Updates elseUpdates,
      AccessPathNullnessPropagation.Updates bothUpdates) {
    Symbol.MethodSymbol callee = ASTHelpers.getSymbol(node.getTree());
    Preconditions.checkNotNull(callee);
    // Check to see if this method has an @Contract annotation
    String contractString = NullabilityUtil.getAnnotationValue(callee, CONTRACT_ANNOTATION_NAME);
    if (contractString != null) {
      // Found a contract, lets parse it.
      String[] clauses = contractString.split(";");
      for (String clause : clauses) {

        String[] antecedent =
            getAntecedent(
                clause, node.getTree(), analysis, state, callee, node.getArguments().size());
        String consequent = getConsequent(clause, node.getTree(), analysis, state, callee);

        // Find a single value constraint that is not already known. If more than one arguments with
        // unknown
        // nullness affect the method's result, then ignore this clause.
        int argIdx = -1;
        Nullness argAntecedentNullness = null;
        boolean supported =
            true; // Set to false if the rule is detected to be one we don't yet support

        for (int i = 0; i < antecedent.length; ++i) {
          String valueConstraint = antecedent[i].trim();
          if (valueConstraint.equals("_")) {
            continue;
          } else if (valueConstraint.equals("false") || valueConstraint.equals("true")) {
            supported = false;
            break;
          } else if (valueConstraint.equals("!null")
              && inputs.valueOfSubNode(node.getArgument(i)).equals(Nullness.NONNULL)) {
            // We already know this argument can't be null, so we can treat it as not part of the
            // clause
            // for the purpose of deciding the non-nullness of the other arguments.
            continue;
          } else if (valueConstraint.equals("null") || valueConstraint.equals("!null")) {
            if (argIdx != -1) {
              // More than one argument involved in the antecedent, ignore this rule
              supported = false;
              break;
            }
            argIdx = i;
            argAntecedentNullness =
                valueConstraint.equals("null") ? Nullness.NULLABLE : Nullness.NONNULL;
          } else {
<<<<<<< HEAD
            String message =
=======
            Preconditions.checkNotNull(state);
            Preconditions.checkNotNull(analysis);
            String errorMessage =
>>>>>>> af24db1e
                "Invalid @Contract annotation detected for method "
                    + callee
                    + ". It contains the following uparseable clause: "
                    + clause
                    + " (unknown value constraint: "
                    + valueConstraint
                    + ", see https://www.jetbrains.com/help/idea/contract-annotations.html).";
<<<<<<< HEAD
            ContractUtils.reportMatch(
                node.getTree(),
                message,
                analysis,
                state,
                ErrorMessage.MessageTypes.ANNOTATION_VALUE_INVALID);
=======
            state.reportMatch(
                analysis
                    .getErrorBuilder()
                    .createErrorDescription(
                        new ErrorMessage(
                            ErrorMessage.MessageTypes.ANNOTATION_VALUE_INVALID, errorMessage),
                        node.getTree(),
                        buildDescriptionFromChecker(node.getTree(), analysis),
                        state));
>>>>>>> af24db1e
            supported = false;
            break;
          }
        }
        if (!supported) {
          // Too many arguments involved, or unsupported @Contract features. On to next clause in
          // the
          // contract expression
          continue;
        }
        if (argIdx == -1) {
          // The antecedent is unconditionally true. Check for the ... -> !null case and set the
          // return nullness accordingly
          if (consequent.equals("!null")) {
            return NullnessHint.FORCE_NONNULL;
          }
          continue;
        }
        assert argAntecedentNullness != null;
        // The nullness of one argument is all that matters for the antecedent, let's negate the
        // consequent to
        // fix the nullness of this argument.
        AccessPath accessPath = AccessPath.getAccessPathForNodeNoMapGet(node.getArgument(argIdx));
        if (accessPath == null) {
          continue;
        }
        if (consequent.equals("false") && argAntecedentNullness.equals(Nullness.NULLABLE)) {
          // If argIdx being null implies the return of the method being false, then the return
          // being true
          // implies argIdx is not null and we must mark it as such in the then update.
          thenUpdates.set(accessPath, Nullness.NONNULL);
        } else if (consequent.equals("true") && argAntecedentNullness.equals(Nullness.NULLABLE)) {
          // If argIdx being null implies the return of the method being true, then the return being
          // false
          // implies argIdx is not null and we must mark it as such in the else update.
          elseUpdates.set(accessPath, Nullness.NONNULL);
        } else if (consequent.equals("fail") && argAntecedentNullness.equals(Nullness.NULLABLE)) {
          // If argIdx being null implies the method throws an exception, then we can mark it as
          // non-null on
          // both non-exceptional exits from the method
          bothUpdates.set(accessPath, Nullness.NONNULL);
        }
      }
    }
    return NullnessHint.UNKNOWN;
  }
<<<<<<< HEAD

  /**
   * Retrieve the string value inside an @Contract annotation without statically depending on the
   * type.
   *
   * @param sym A method which has an @Contract annotation.
   * @return The string value spec inside the annotation.
   */
  private static @Nullable String getContractFromAnnotation(Symbol.MethodSymbol sym) {
    for (AnnotationMirror annotation : sym.getAnnotationMirrors()) {
      Element element = annotation.getAnnotationType().asElement();
      assert element.getKind().equals(ElementKind.ANNOTATION_TYPE);
      if (((TypeElement) element)
          .getQualifiedName()
          .contentEquals("org.jetbrains.annotations.Contract")) {
        for (Map.Entry<? extends ExecutableElement, ? extends AnnotationValue> e :
            annotation.getElementValues().entrySet()) {
          if (e.getKey().getSimpleName().contentEquals("value")) {
            String value = e.getValue().toString();
            if (value.startsWith("\"") && value.endsWith("\"")) {
              value = value.substring(1, value.length() - 1);
            }
            return value;
          }
        }
      }
    }
    return null;
  }
=======
>>>>>>> af24db1e
}<|MERGE_RESOLUTION|>--- conflicted
+++ resolved
@@ -22,6 +22,7 @@
 
 package com.uber.nullaway.handlers.contract;
 
+import static com.google.errorprone.BugCheckerInfo.buildDescriptionFromChecker;
 import static com.uber.nullaway.handlers.contract.ContractUtils.getAntecedent;
 import static com.uber.nullaway.handlers.contract.ContractUtils.getConsequent;
 
@@ -141,13 +142,10 @@
             argAntecedentNullness =
                 valueConstraint.equals("null") ? Nullness.NULLABLE : Nullness.NONNULL;
           } else {
-<<<<<<< HEAD
-            String message =
-=======
+
             Preconditions.checkNotNull(state);
             Preconditions.checkNotNull(analysis);
             String errorMessage =
->>>>>>> af24db1e
                 "Invalid @Contract annotation detected for method "
                     + callee
                     + ". It contains the following uparseable clause: "
@@ -155,14 +153,7 @@
                     + " (unknown value constraint: "
                     + valueConstraint
                     + ", see https://www.jetbrains.com/help/idea/contract-annotations.html).";
-<<<<<<< HEAD
-            ContractUtils.reportMatch(
-                node.getTree(),
-                message,
-                analysis,
-                state,
-                ErrorMessage.MessageTypes.ANNOTATION_VALUE_INVALID);
-=======
+
             state.reportMatch(
                 analysis
                     .getErrorBuilder()
@@ -172,7 +163,6 @@
                         node.getTree(),
                         buildDescriptionFromChecker(node.getTree(), analysis),
                         state));
->>>>>>> af24db1e
             supported = false;
             break;
           }
@@ -219,36 +209,4 @@
     }
     return NullnessHint.UNKNOWN;
   }
-<<<<<<< HEAD
-
-  /**
-   * Retrieve the string value inside an @Contract annotation without statically depending on the
-   * type.
-   *
-   * @param sym A method which has an @Contract annotation.
-   * @return The string value spec inside the annotation.
-   */
-  private static @Nullable String getContractFromAnnotation(Symbol.MethodSymbol sym) {
-    for (AnnotationMirror annotation : sym.getAnnotationMirrors()) {
-      Element element = annotation.getAnnotationType().asElement();
-      assert element.getKind().equals(ElementKind.ANNOTATION_TYPE);
-      if (((TypeElement) element)
-          .getQualifiedName()
-          .contentEquals("org.jetbrains.annotations.Contract")) {
-        for (Map.Entry<? extends ExecutableElement, ? extends AnnotationValue> e :
-            annotation.getElementValues().entrySet()) {
-          if (e.getKey().getSimpleName().contentEquals("value")) {
-            String value = e.getValue().toString();
-            if (value.startsWith("\"") && value.endsWith("\"")) {
-              value = value.substring(1, value.length() - 1);
-            }
-            return value;
-          }
-        }
-      }
-    }
-    return null;
-  }
-=======
->>>>>>> af24db1e
 }