/*
 * Copyright (c) 2022 Uber Technologies, Inc.
 *
 * Permission is hereby granted, free of charge, to any person obtaining a copy
 * of this software and associated documentation files (the "Software"), to deal
 * in the Software without restriction, including without limitation the rights
 * to use, copy, modify, merge, publish, distribute, sublicense, and/or sell
 * copies of the Software, and to permit persons to whom the Software is
 * furnished to do so, subject to the following conditions:
 *
 * The above copyright notice and this permission notice shall be included in
 * all copies or substantial portions of the Software.
 *
 * THE SOFTWARE IS PROVIDED "AS IS", WITHOUT WARRANTY OF ANY KIND, EXPRESS OR
 * IMPLIED, INCLUDING BUT NOT LIMITED TO THE WARRANTIES OF MERCHANTABILITY,
 * FITNESS FOR A PARTICULAR PURPOSE AND NONINFRINGEMENT. IN NO EVENT SHALL THE
 * AUTHORS OR COPYRIGHT HOLDERS BE LIABLE FOR ANY CLAIM, DAMAGES OR OTHER
 * LIABILITY, WHETHER IN AN ACTION OF CONTRACT, TORT OR OTHERWISE, ARISING FROM,
 * OUT OF OR IN CONNECTION WITH THE SOFTWARE OR THE USE OR OTHER DEALINGS IN
 * THE SOFTWARE.
 */

package com.uber.nullaway;

import com.google.common.base.Preconditions;
import com.uber.nullaway.fixserialization.FixSerializationConfig;
import com.uber.nullaway.fixserialization.out.ErrorInfo;
import com.uber.nullaway.fixserialization.out.FieldInitializationInfo;
import com.uber.nullaway.fixserialization.out.SuggestedNullableFixInfo;
import com.uber.nullaway.tools.DisplayFactory;
import com.uber.nullaway.tools.ErrorDisplay;
import com.uber.nullaway.tools.FieldInitDisplay;
import com.uber.nullaway.tools.FixDisplay;
import com.uber.nullaway.tools.SerializationTestHelper;
import java.io.IOException;
import java.io.UncheckedIOException;
import java.nio.file.Files;
import java.nio.file.Path;
import java.nio.file.Paths;
import java.util.Arrays;
import org.junit.Before;
import org.junit.Test;
import org.junit.runner.RunWith;
import org.junit.runners.JUnit4;

/** Unit tests for {@link com.uber.nullaway.NullAway}. */
@RunWith(JUnit4.class)
public class NullAwaySerializationTest extends NullAwayTestsBase {
  private String configPath;
  private Path root;
  private final DisplayFactory<FixDisplay> fixDisplayFactory;
  private final DisplayFactory<ErrorDisplay> errorDisplayFactory;
  private final DisplayFactory<FieldInitDisplay> fieldInitDisplayFactory;

  private static final String SUGGEST_FIX_FILE_NAME = "fixes.tsv";
  private static final String SUGGEST_FIX_FILE_HEADER = SuggestedNullableFixInfo.header();
  private static final String ERROR_FILE_NAME = "errors.tsv";
  private static final String ERROR_FILE_HEADER = ErrorInfo.header();
  private static final String FIELD_INIT_FILE_NAME = "field_init.tsv";
  private static final String FIELD_INIT_HEADER = FieldInitializationInfo.header();

  public NullAwaySerializationTest() {
    this.fixDisplayFactory =
        values -> {
          Preconditions.checkArgument(
              values.length == 10,
              "Needs exactly 10 values to create FixDisplay object but found: " + values.length);
          // Fixes are written in Temp Directory and is not known at compile time, therefore,
          // relative paths are getting compared.
          FixDisplay display =
              new FixDisplay(values[7], values[2], values[3], values[0], values[1], values[5]);
          display.uri = display.uri.substring(display.uri.indexOf("com/uber/"));
          return display;
        };
    this.errorDisplayFactory =
        values -> {
          Preconditions.checkArgument(
              values.length == 4,
              "Needs exactly 4 values to create ErrorDisplay object but found: " + values.length);
          return new ErrorDisplay(values[0], values[1], values[2], values[3]);
        };
    this.fieldInitDisplayFactory =
        values -> {
          Preconditions.checkArgument(
              values.length == 7,
              "Needs exactly 7 values to create FieldInitDisplay object but found: "
                  + values.length);
          FieldInitDisplay display =
              new FieldInitDisplay(
                  values[6], values[2], values[3], values[0], values[1], values[5]);
          display.uri = display.uri.substring(display.uri.indexOf("com/uber/"));
          return display;
        };
  }

  @Before
  @Override
  public void setup() {
    root = Paths.get(temporaryFolder.getRoot().getAbsolutePath());
    String output = root.toString();
    try {
      Files.createDirectories(root);
      FixSerializationConfig.Builder builder =
          new FixSerializationConfig.Builder().setSuggest(true, false).setOutputDirectory(output);
      Path config = root.resolve("serializer.xml");
      Files.createFile(config);
      configPath = config.toString();
      builder.writeAsXML(configPath);
    } catch (IOException ex) {
      throw new UncheckedIOException(ex);
    }
  }

  @Test
  public void suggestNullableReturnSimpleTest() {
    SerializationTestHelper<FixDisplay> tester = new SerializationTestHelper<>(root);
    tester
        .setArgs(
            Arrays.asList(
                "-d",
                temporaryFolder.getRoot().getAbsolutePath(),
                "-XepOpt:NullAway:AnnotatedPackages=com.uber",
                "-XepOpt:NullAway:SerializeFixMetadata=true",
                "-XepOpt:NullAway:FixSerializationConfigPath=" + configPath))
        .addSourceLines(
            "com/uber/SubClass.java",
            "package com.uber;",
            "public class SubClass {",
            "   Object test(boolean flag) {",
            "       if(flag) {",
            "           return new Object();",
            "       } ",
            "       // BUG: Diagnostic contains: returning @Nullable",
            "       else return null;",
            "   }",
            "}")
        .setExpectedOutputs(
            new FixDisplay(
                "nullable",
                "test(boolean)",
                "null",
                "METHOD",
                "com.uber.SubClass",
                "com/uber/SubClass.java"))
        .setFactory(fixDisplayFactory)
        .setOutputFileNameAndHeader(SUGGEST_FIX_FILE_NAME, SUGGEST_FIX_FILE_HEADER)
        .doTest();
  }

  @Test
  public void suggestNullableReturnSuperClassTest() {
    SerializationTestHelper<FixDisplay> tester = new SerializationTestHelper<>(root);
    tester
        .setArgs(
            Arrays.asList(
                "-d",
                temporaryFolder.getRoot().getAbsolutePath(),
                "-XepOpt:NullAway:AnnotatedPackages=com.uber",
                "-XepOpt:NullAway:SerializeFixMetadata=true",
                "-XepOpt:NullAway:FixSerializationConfigPath=" + configPath))
        .addSourceLines(
            "com/uber/android/Super.java",
            "package com.uber;",
            "import javax.annotation.Nullable;",
            "import javax.annotation.Nonnull;",
            "public class Super {",
            "   Object test(boolean flag) {",
            "     return new Object();",
            "   }",
            "}")
        .addSourceLines(
            "com/uber/test/SubClass.java",
            "package com.uber;",
            "import javax.annotation.Nullable;",
            "import javax.annotation.Nonnull;",
            "public class SubClass extends Super {",
            "   // BUG: Diagnostic contains: returns @Nullable",
            "   @Nullable Object test(boolean flag) {",
            "       if(flag) {",
            "           return new Object();",
            "       } ",
            "       else return null;",
            "   }",
            "}")
        .setExpectedOutputs(
            new FixDisplay(
                "nullable",
                "test(boolean)",
                "null",
                "METHOD",
                "com.uber.Super",
                "com/uber/android/Super.java"))
        .setFactory(fixDisplayFactory)
        .setOutputFileNameAndHeader(SUGGEST_FIX_FILE_NAME, SUGGEST_FIX_FILE_HEADER)
        .doTest();
  }

  @Test
  public void suggestNullableParamSimpleTest() {
    SerializationTestHelper<FixDisplay> tester = new SerializationTestHelper<>(root);
    tester
        .setArgs(
            Arrays.asList(
                "-d",
                temporaryFolder.getRoot().getAbsolutePath(),
                "-XepOpt:NullAway:AnnotatedPackages=com.uber",
                "-XepOpt:NullAway:SerializeFixMetadata=true",
                "-XepOpt:NullAway:FixSerializationConfigPath=" + configPath))
        .addSourceLines(
            "com/uber/android/Test.java",
            "package com.uber;",
            "import javax.annotation.Nullable;",
            "import javax.annotation.Nonnull;",
            "public class Test {",
            "   Object run(int i, Object h) {",
            "     return h;",
            "   }",
            "   Object test_param(@Nullable String o) {",
            "     // BUG: Diagnostic contains: passing @Nullable",
            "     return run(0, o);",
            "   }",
            "}")
        .setExpectedOutputs(
            new FixDisplay(
                "nullable",
                "run(int,java.lang.Object)",
                "h",
                "PARAMETER",
                "com.uber.Test",
                "com/uber/android/Test.java"))
        .setFactory(fixDisplayFactory)
        .setOutputFileNameAndHeader(SUGGEST_FIX_FILE_NAME, SUGGEST_FIX_FILE_HEADER)
        .doTest();
  }

  @Test
  public void suggestNullableParamSubclassTest() {
    SerializationTestHelper<FixDisplay> tester = new SerializationTestHelper<>(root);
    tester
        .setArgs(
            Arrays.asList(
                "-d",
                temporaryFolder.getRoot().getAbsolutePath(),
                "-XepOpt:NullAway:AnnotatedPackages=com.uber",
                "-XepOpt:NullAway:SerializeFixMetadata=true",
                "-XepOpt:NullAway:FixSerializationConfigPath=" + configPath))
        .addSourceLines(
            "com/uber/android/Super.java",
            "package com.uber;",
            "import javax.annotation.Nullable;",
            "import javax.annotation.Nonnull;",
            "public class Super {",
            "   @Nullable String test(@Nullable Object o) {",
            "     if(o != null) {",
            "       return o.toString();",
            "     }",
            "     return null;",
            "   }",
            "}")
        .addSourceLines(
            "com/uber/test/SubClass.java",
            "package com.uber;",
            "import javax.annotation.Nullable;",
            "import javax.annotation.Nonnull;",
            "public class SubClass extends Super {",
            "   // BUG: Diagnostic contains: parameter o is @NonNull",
            "   @Nullable String test(Object o) {",
            "     return o.toString();",
            "   }",
            "}")
        .setExpectedOutputs(
            new FixDisplay(
                "nullable",
                "test(java.lang.Object)",
                "o",
                "PARAMETER",
                "com.uber.SubClass",
                "com/uber/test/SubClass.java"))
        .setFactory(fixDisplayFactory)
        .setOutputFileNameAndHeader(SUGGEST_FIX_FILE_NAME, SUGGEST_FIX_FILE_HEADER)
        .doTest();
  }

  @Test
  public void suggestNullableParamThisConstructorTest() {
    SerializationTestHelper<FixDisplay> tester = new SerializationTestHelper<>(root);
    tester
        .setArgs(
            Arrays.asList(
                "-d",
                temporaryFolder.getRoot().getAbsolutePath(),
                "-XepOpt:NullAway:AnnotatedPackages=com.uber",
                "-XepOpt:NullAway:SerializeFixMetadata=true",
                "-XepOpt:NullAway:FixSerializationConfigPath=" + configPath))
        .addSourceLines(
            "com/uber/test/Test.java",
            "package com.uber;",
            "import javax.annotation.Nullable;",
            "import javax.annotation.Nonnull;",
            "public class Test {",
            "   Test () {",
            "       // BUG: Diagnostic contains: passing @Nullable parameter 'null'",
            "       this(null);",
            "   }",
            "   Test (Object o) {",
            "      System.out.println(o.toString());",
            "   }",
            "",
            "}")
        .setExpectedOutputs(
            new FixDisplay(
                "nullable",
                "Test(java.lang.Object)",
                "o",
                "PARAMETER",
                "com.uber.Test",
                "com/uber/test/Test.java"))
        .setFactory(fixDisplayFactory)
        .setOutputFileNameAndHeader(SUGGEST_FIX_FILE_NAME, SUGGEST_FIX_FILE_HEADER)
        .doTest();
  }

  @Test
  public void suggestNullableParamGenericsTest() {
    SerializationTestHelper<FixDisplay> tester = new SerializationTestHelper<>(root);
    tester
        .setArgs(
            Arrays.asList(
                "-d",
                temporaryFolder.getRoot().getAbsolutePath(),
                "-XepOpt:NullAway:AnnotatedPackages=com.uber",
                "-XepOpt:NullAway:SerializeFixMetadata=true",
                "-XepOpt:NullAway:FixSerializationConfigPath=" + configPath))
        .addSourceLines(
            "com/uber/Super.java",
            "package com.uber;",
            "import java.util.ArrayList;",
            "class Super<T extends Object> {",
            "   public boolean newStatement(",
            "     T lhs, ArrayList<T> operator, boolean toWorkList, boolean eager) {",
            "       return false;",
            "   }",
            "}")
        .addSourceLines(
            "com/uber/Child.java",
            "package com.uber;",
            "import java.util.ArrayList;",
            "public class Child extends Super<String>{",
            "   public void newSideEffect(ArrayList<String> op) {",
            "     // BUG: Diagnostic contains: passing @Nullable",
            "     newStatement(null, op, true, true);",
            "   }",
            "}")
        .setExpectedOutputs(
            new FixDisplay(
                "nullable",
                "newStatement(T,java.util.ArrayList<T>,boolean,boolean)",
                "lhs",
                "PARAMETER",
                "com.uber.Super",
                "com/uber/Super.java"))
        .setFactory(fixDisplayFactory)
        .setOutputFileNameAndHeader(SUGGEST_FIX_FILE_NAME, SUGGEST_FIX_FILE_HEADER)
        .doTest();
  }

  @Test
  public void suggestNullableFieldSimpleTest() {
    SerializationTestHelper<FixDisplay> tester = new SerializationTestHelper<>(root);
    tester
        .setArgs(
            Arrays.asList(
                "-d",
                temporaryFolder.getRoot().getAbsolutePath(),
                "-XepOpt:NullAway:AnnotatedPackages=com.uber",
                "-XepOpt:NullAway:SerializeFixMetadata=true",
                "-XepOpt:NullAway:FixSerializationConfigPath=" + configPath))
        .addSourceLines(
            "com/uber/android/Super.java",
            "package com.uber;",
            "import javax.annotation.Nullable;",
            "import javax.annotation.Nonnull;",
            "public class Super {",
            "   Object h = new Object();",
            "   public void test(@Nullable Object f) {",
            "   // BUG: Diagnostic contains: assigning @Nullable",
            "      h = f;",
            "   }",
            "}")
        .setExpectedOutputs(
            new FixDisplay(
                "nullable", "null", "h", "FIELD", "com.uber.Super", "com/uber/android/Super.java"))
        .setFactory(fixDisplayFactory)
        .setOutputFileNameAndHeader(SUGGEST_FIX_FILE_NAME, SUGGEST_FIX_FILE_HEADER)
        .doTest();
  }

  @Test
  public void suggestNullableFieldInitializationTest() {
    SerializationTestHelper<FixDisplay> tester = new SerializationTestHelper<>(root);
    tester
        .setArgs(
            Arrays.asList(
                "-d",
                temporaryFolder.getRoot().getAbsolutePath(),
                "-XepOpt:NullAway:AnnotatedPackages=com.uber",
                "-XepOpt:NullAway:SerializeFixMetadata=true",
                "-XepOpt:NullAway:FixSerializationConfigPath=" + configPath))
        .addSourceLines(
            "com/uber/android/Super.java",
            "package com.uber;",
            "import javax.annotation.Nullable;",
            "public class Super {",
            "   // BUG: Diagnostic contains: assigning @Nullable",
            "   Object f = foo();",
            "   void test() {",
            "     System.out.println(f.toString());",
            "   }",
            "   @Nullable Object foo() {",
            "     return null;",
            "   }",
            "}")
        .setExpectedOutputs(
            new FixDisplay(
                "nullable", "null", "f", "FIELD", "com.uber.Super", "com/uber/android/Super.java"))
        .setFactory(fixDisplayFactory)
        .setOutputFileNameAndHeader(SUGGEST_FIX_FILE_NAME, SUGGEST_FIX_FILE_HEADER)
        .doTest();
  }

  @Test
  public void suggestNullableFieldControlFlowTest() {
    SerializationTestHelper<FixDisplay> tester = new SerializationTestHelper<>(root);
    tester
        .setArgs(
            Arrays.asList(
                "-d",
                temporaryFolder.getRoot().getAbsolutePath(),
                "-XepOpt:NullAway:AnnotatedPackages=com.uber",
                "-XepOpt:NullAway:SerializeFixMetadata=true",
                "-XepOpt:NullAway:FixSerializationConfigPath=" + configPath))
        .addSourceLines(
            "com/uber/android/Test.java",
            "package com.uber;",
            "import javax.annotation.Nullable;",
            "import javax.annotation.Nonnull;",
            "public class Test {",
            "   Object h, f, g, i, k;",
            "   // BUG: Diagnostic contains: initializer method",
            "   public Test(boolean b) {",
            "      g = new Object();",
            "      k = new Object();",
            "      i = g;",
            "      if(b) {",
            "         h = new Object();",
            "      }",
            "      else{",
            "         f = new Object();",
            "      }",
            "   }",
            "   // BUG: Diagnostic contains: initializer method",
            "   public Test(boolean b, boolean a) {",
            "      f = new Object();",
            "      k = new Object();",
            "      h = f;",
            "      if(a) {",
            "         g = new Object();",
            "      }",
            "      else{",
            "         i = new Object();",
            "      }",
            "   }",
            "}")
        .setExpectedOutputs(
            new FixDisplay(
                "nullable", "null", "h", "FIELD", "com.uber.Test", "com/uber/android/Test.java"),
            new FixDisplay(
                "nullable", "null", "f", "FIELD", "com.uber.Test", "com/uber/android/Test.java"),
            new FixDisplay(
                "nullable", "null", "g", "FIELD", "com.uber.Test", "com/uber/android/Test.java"),
            new FixDisplay(
                "nullable", "null", "i", "FIELD", "com.uber.Test", "com/uber/android/Test.java"))
        .setFactory(fixDisplayFactory)
        .setOutputFileNameAndHeader(SUGGEST_FIX_FILE_NAME, SUGGEST_FIX_FILE_HEADER)
        .doTest();
  }

  @Test
  public void suggestNullableNoInitializationFieldTest() {
    SerializationTestHelper<FixDisplay> tester = new SerializationTestHelper<>(root);
    tester
        .setArgs(
            Arrays.asList(
                "-d",
                temporaryFolder.getRoot().getAbsolutePath(),
                "-XepOpt:NullAway:AnnotatedPackages=com.uber",
                "-XepOpt:NullAway:SerializeFixMetadata=true",
                "-XepOpt:NullAway:FixSerializationConfigPath=" + configPath))
        .addSourceLines(
            "com/uber/android/Test.java",
            "package com.uber;",
            "public class Test {",
            "   // BUG: Diagnostic contains: field f not initialized",
            "   Object f;",
            "}")
        .setExpectedOutputs(
            new FixDisplay(
                "nullable", "null", "f", "FIELD", "com.uber.Test", "com/uber/android/Test.java"))
        .setFactory(fixDisplayFactory)
        .setOutputFileNameAndHeader(SUGGEST_FIX_FILE_NAME, SUGGEST_FIX_FILE_HEADER)
        .doTest();
  }

  @Test
  public void skipSuggestPassNullableParamExplicitNonnullTest() {
    SerializationTestHelper<FixDisplay> tester = new SerializationTestHelper<>(root);
    tester
        .setArgs(
            Arrays.asList(
                "-d",
                temporaryFolder.getRoot().getAbsolutePath(),
                "-XepOpt:NullAway:AnnotatedPackages=com.uber",
                "-XepOpt:NullAway:SerializeFixMetadata=true",
                "-XepOpt:NullAway:FixSerializationConfigPath=" + configPath))
        .addSourceLines(
            "com/uber/android/Test.java",
            "package com.uber;",
            "import javax.annotation.Nullable;",
            "import javax.annotation.Nonnull;",
            "public class Test {",
            "   Object test(int i, @Nonnull Object h) {",
            "     return h;",
            "   }",
            "   Object test_param(@Nullable String o) {",
            "   // BUG: Diagnostic contains: passing @Nullable",
            "     return test(0, o);",
            "   }",
            "}")
        .expectNoOutput()
        .setFactory(fixDisplayFactory)
        .setOutputFileNameAndHeader(SUGGEST_FIX_FILE_NAME, SUGGEST_FIX_FILE_HEADER)
        .doTest();
  }

  @Test
  public void skipSuggestReturnNullableExplicitNonnullTest() {
    SerializationTestHelper<FixDisplay> tester = new SerializationTestHelper<>(root);
    tester
        .setArgs(
            Arrays.asList(
                "-d",
                temporaryFolder.getRoot().getAbsolutePath(),
                "-XepOpt:NullAway:AnnotatedPackages=com.uber",
                "-XepOpt:NullAway:SerializeFixMetadata=true",
                "-XepOpt:NullAway:FixSerializationConfigPath=" + configPath))
        .addSourceLines(
            "com/uber/Base.java",
            "package com.uber;",
            "import javax.annotation.Nonnull;",
            "public class Base {",
            "   @Nonnull Object test() {",
            "     // BUG: Diagnostic contains: returning @Nullable",
            "     return null;",
            "   }",
            "}")
        .expectNoOutput()
        .setFactory(fixDisplayFactory)
        .setOutputFileNameAndHeader(SUGGEST_FIX_FILE_NAME, SUGGEST_FIX_FILE_HEADER)
        .doTest();
  }

  @Test
  public void skipSuggestFieldNullableExplicitNonnullTest() {
    SerializationTestHelper<FixDisplay> tester = new SerializationTestHelper<>(root);
    tester
        .setArgs(
            Arrays.asList(
                "-d",
                temporaryFolder.getRoot().getAbsolutePath(),
                "-XepOpt:NullAway:AnnotatedPackages=com.uber",
                "-XepOpt:NullAway:SerializeFixMetadata=true",
                "-XepOpt:NullAway:FixSerializationConfigPath=" + configPath))
        .addSourceLines(
            "com/uber/Base.java",
            "package com.uber;",
            "import javax.annotation.Nonnull;",
            "public class Base {",
            "   // BUG: Diagnostic contains: field f not initialized",
            "   @Nonnull Object f;",
            "}")
        .expectNoOutput()
        .setFactory(fixDisplayFactory)
        .setOutputFileNameAndHeader(SUGGEST_FIX_FILE_NAME, SUGGEST_FIX_FILE_HEADER)
        .doTest();
  }

  @Test
<<<<<<< HEAD
  public void examineMethodParamProtectionTest() {
    Path tempRoot = Paths.get(temporaryFolder.getRoot().getAbsolutePath(), "custom_annot");
    String output = tempRoot.toString();
    SerializationTestHelper<FixDisplay> tester = new SerializationTestHelper<>(tempRoot);
=======
  public void suggestCustomAnnotTest() {
    Path tempRoot = Paths.get(temporaryFolder.getRoot().getAbsolutePath(), "custom_annot");
    String output = tempRoot.toString();
>>>>>>> 58029f8f
    try {
      Files.createDirectories(tempRoot);
      FixSerializationConfig.Builder builder =
          new FixSerializationConfig.Builder()
              .setSuggest(true, false)
<<<<<<< HEAD
              .setParamProtectionTest(true, 0)
=======
              .setAnnotations("Custom.Nullable", "Custom.Nonnull")
>>>>>>> 58029f8f
              .setOutputDirectory(output);
      Path config = tempRoot.resolve("serializer.xml");
      Files.createFile(config);
      configPath = config.toString();
      builder.writeAsXML(configPath);
    } catch (IOException ex) {
      throw new UncheckedIOException(ex);
    }
<<<<<<< HEAD
=======
    SerializationTestHelper<FixDisplay> tester = new SerializationTestHelper<>(tempRoot);
>>>>>>> 58029f8f
    tester
        .setArgs(
            Arrays.asList(
                "-d",
                temporaryFolder.getRoot().getAbsolutePath(),
                "-XepOpt:NullAway:AnnotatedPackages=com.uber",
                "-XepOpt:NullAway:SerializeFixMetadata=true",
                "-XepOpt:NullAway:FixSerializationConfigPath=" + configPath))
        .addSourceLines(
            "com/uber/Test.java",
            "package com.uber;",
            "public class Test {",
<<<<<<< HEAD
            "   Object test(Object foo) {",
            "       // BUG: Diagnostic contains: returning @Nullable",
            "       return foo;",
            "   }",
            "   Object test1(Object foo, Object bar) {",
            "       // BUG: Diagnostic contains: dereferenced expression foo is @Nullable",
            "       Integer hash = foo.hashCode();",
            "       return bar;",
            "   }",
            "   void test2(Object f) {",
            "       // BUG: Diagnostic contains: passing @Nullable",
            "       test1(f, new Object());",
=======
            "   Object test(boolean flag) {",
            "       if(flag) {",
            "           return new Object();",
            "       } ",
            "       // BUG: Diagnostic contains: returning @Nullable",
            "       else return null;",
>>>>>>> 58029f8f
            "   }",
            "}")
        .setExpectedOutputs(
            new FixDisplay(
<<<<<<< HEAD
                "nullable",
                "test(java.lang.Object)",
                "null",
                "METHOD",
                "com.uber.Test",
                "com/uber/Test.java"),
            new FixDisplay(
                "nullable",
                "test1(java.lang.Object,java.lang.Object)",
                "foo",
                "PARAMETER",
                "com.uber.Test",
=======
                "Custom.Nullable",
                "test(boolean)",
                "null",
                "METHOD",
                "com.uber.Test",
>>>>>>> 58029f8f
                "com/uber/Test.java"))
        .setFactory(fixDisplayFactory)
        .setOutputFileNameAndHeader(SUGGEST_FIX_FILE_NAME, SUGGEST_FIX_FILE_HEADER)
        .doTest();
  }

  @Test
  public void errorSerializationTest() {
    SerializationTestHelper<ErrorDisplay> tester = new SerializationTestHelper<>(root);
    tester
        .setArgs(
            Arrays.asList(
                "-d",
                temporaryFolder.getRoot().getAbsolutePath(),
                "-XepOpt:NullAway:AnnotatedPackages=com.uber",
                "-XepOpt:NullAway:SerializeFixMetadata=true",
                "-XepOpt:NullAway:FixSerializationConfigPath=" + configPath))
        .addSourceLines(
            "com/uber/Super.java",
            "package com.uber;",
            "import javax.annotation.Nullable;",
            "public class Super {",
            "   Object foo;",
            "   // BUG: Diagnostic contains: initializer method does not guarantee @NonNull field foo",
            "   Super(boolean b) {",
            "   }",
            "   String test(@Nullable Object o) {",
            "     // BUG: Diagnostic contains: assigning @Nullable expression to @NonNull",
            "     foo = null;",
            "     if(o == null) {",
            "       // BUG: Diagnostic contains: dereferenced expression",
            "       return o.toString();",
            "     }",
            "     // BUG: Diagnostic contains: returning @Nullable expression",
            "     return null;",
            "   }",
            "}")
        .addSourceLines(
            "com/uber/SubClass.java",
            "package com.uber;",
            "import javax.annotation.Nullable;",
            "public class SubClass extends Super{",
            "   SubClass(boolean b) {",
            "      super(b);",
            "      // BUG: Diagnostic contains: passing @Nullable parameter",
            "      test(null);",
            "   }",
            "   // BUG: Diagnostic contains: method returns @Nullable, but superclass",
            "   @Nullable String test(Object o) {",
            "     return null;",
            "   }",
            "}")
        .setExpectedOutputs(
            new ErrorDisplay(
                "METHOD_NO_INIT",
                "initializer method does not guarantee @NonNull field foo",
                "com.uber.Super",
                "null"),
            new ErrorDisplay(
                "ASSIGN_FIELD_NULLABLE",
                "assigning @Nullable expression to @NonNull field",
                "com.uber.Super",
                "test(java.lang.Object)"),
            new ErrorDisplay(
                "DEREFERENCE_NULLABLE",
                "dereferenced expression o is @Nullable",
                "com.uber.Super",
                "test(java.lang.Object)"),
            new ErrorDisplay(
                "RETURN_NULLABLE",
                "returning @Nullable expression from method",
                "com.uber.Super",
                "test(java.lang.Object)"),
            new ErrorDisplay(
                "PASS_NULLABLE",
                "passing @Nullable parameter",
                "com.uber.SubClass",
                "SubClass(boolean)"),
            new ErrorDisplay(
                "WRONG_OVERRIDE_RETURN",
                "method returns @Nullable, but superclass",
                "com.uber.SubClass",
                "test(java.lang.Object)"))
        .setFactory(errorDisplayFactory)
        .setOutputFileNameAndHeader(ERROR_FILE_NAME, ERROR_FILE_HEADER)
        .doTest();
  }

  @Test
  public void errorSerializationEscapeSpecialCharactersTest() {
    // Input source lines for this test are not correctly formatted intentionally to make sure error
    // serialization will not be affected by any existing white spaces in the source code.
    SerializationTestHelper<ErrorDisplay> tester = new SerializationTestHelper<>(root);
    tester
        .setArgs(
            Arrays.asList(
                "-d",
                temporaryFolder.getRoot().getAbsolutePath(),
                "-XepOpt:NullAway:AnnotatedPackages=com.uber",
                "-XepOpt:NullAway:SerializeFixMetadata=true",
                "-XepOpt:NullAway:FixSerializationConfigPath=" + configPath))
        .addSourceLines(
            "com/uber/Test.java",
            "package com.uber;",
            "public class Test {",
            "   Object m = new Object();",
            "   public void run() {",
            "     // BUG: Diagnostic contains: passing @Nullable parameter 'm.hashCode()",
            "     foo(m.hashCode() == 2 || m.toString().equals('\\t') ? \t",
            "\t",
            " new Object() : null);",
            "   }",
            "   public void foo(Object o) { }",
            "}")
        .setExpectedOutputs(
            new ErrorDisplay(
                "PASS_NULLABLE",
                "passing @Nullable parameter 'm.hashCode() == 2 || m.toString().equals('\\\\t') ? \\t\\n\\t\\n new Object() : null'",
                "com.uber.Test",
                "run()"))
        .setFactory(errorDisplayFactory)
        .setOutputFileNameAndHeader(ERROR_FILE_NAME, ERROR_FILE_HEADER)
        .doTest();
  }

  @Test
  public void fieldInitializationSerializationTest() {
    Path tempRoot = Paths.get(temporaryFolder.getRoot().getAbsolutePath(), "test_field_init");
    String output = tempRoot.toString();
    try {
      Files.createDirectories(tempRoot);
      FixSerializationConfig.Builder builder =
          new FixSerializationConfig.Builder()
              .setSuggest(true, false)
              .setFieldInitInfo(true)
              .setOutputDirectory(output);
      Path config = tempRoot.resolve("serializer.xml");
      Files.createFile(config);
      configPath = config.toString();
      builder.writeAsXML(configPath);
    } catch (IOException ex) {
      throw new UncheckedIOException(ex);
    }
    SerializationTestHelper<FieldInitDisplay> tester = new SerializationTestHelper<>(tempRoot);
    tester
        .setArgs(
            Arrays.asList(
                "-d",
                temporaryFolder.getRoot().getAbsolutePath(),
                "-XepOpt:NullAway:AnnotatedPackages=com.uber",
                "-XepOpt:NullAway:SerializeFixMetadata=true",
                "-XepOpt:NullAway:FixSerializationConfigPath=" + configPath))
        .addSourceLines(
            "com/uber/Test.java",
            "package com.uber;",
            "import javax.annotation.Nullable;",
            "public class Test {",
            "   Object foo;",
            "   Object bar;",
            "   @Nullable Object nullableFoo;",
            "   // BUG: Diagnostic contains: initializer method does not guarantee @NonNull field foo",
            "   Test() {",
            "       // We are not tracing initializations in constructors.",
            "       bar = new Object();",
            "   }",
            "   void notInit() {",
            "     if(foo == null){",
            "         throw new RuntimeException();",
            "     }",
            "   }",
            "   void actualInit() {",
            "     foo = new Object();",
            "     // We are not tracing initialization of @Nullable fields.",
            "     nullableFoo = new Object();",
            "   }",
            "   void notInit2(@Nullable Object bar) {",
            "     foo = new Object();",
            "     // BUG: Diagnostic contains: assigning @Nullable expression to @NonNull field",
            "     foo = bar;",
            "   }",
            "}")
        .setExpectedOutputs(
            new FieldInitDisplay(
                "foo", "actualInit()", "null", "METHOD", "com.uber.Test", "com/uber/Test.java"))
        .setOutputFileNameAndHeader(FIELD_INIT_FILE_NAME, FIELD_INIT_HEADER)
        .setFactory(fieldInitDisplayFactory)
        .doTest();
  }

  @Test
  public void errorSerializationTestAnonymousInnerClass() {
    SerializationTestHelper<ErrorDisplay> tester = new SerializationTestHelper<>(root);
    tester
        .setArgs(
            Arrays.asList(
                "-d",
                temporaryFolder.getRoot().getAbsolutePath(),
                "-XepOpt:NullAway:AnnotatedPackages=com.uber",
                "-XepOpt:NullAway:SerializeFixMetadata=true",
                "-XepOpt:NullAway:FixSerializationConfigPath=" + configPath))
        .addSourceLines(
            "com/uber/TestWithAnonymousRunnable.java",
            "package com.uber;",
            "import javax.annotation.Nullable;",
            "public class TestWithAnonymousRunnable {",
            "   void takesNonNull(String s) { }",
            "   void test(Object o) {",
            "     Runnable r = new Runnable() {",
            "         public String returnsNullable() {",
            "             // BUG: Diagnostic contains: returning @Nullable expression",
            "             return null;",
            "         }",
            "         @Override",
            "         public void run() {",
            "             takesNonNull(this.returnsNullable());",
            "             // BUG: Diagnostic contains: passing @Nullable parameter 'null'",
            "             takesNonNull(null);",
            "         }",
            "     };",
            "     r.run();",
            "   }",
            "}")
        .setExpectedOutputs(
            new ErrorDisplay(
                "RETURN_NULLABLE",
                "returning @Nullable expression from method with @NonNull return type",
                "com.uber.TestWithAnonymousRunnable$1",
                "returnsNullable()"),
            new ErrorDisplay(
                "PASS_NULLABLE",
                "passing @Nullable parameter 'null' where @NonNull is required",
                "com.uber.TestWithAnonymousRunnable$1",
                "run()"))
        .setFactory(errorDisplayFactory)
        .setOutputFileNameAndHeader(ERROR_FILE_NAME, ERROR_FILE_HEADER)
        .doTest();
  }

  @Test
  public void errorSerializationTestLocalTypes() {
    SerializationTestHelper<ErrorDisplay> tester = new SerializationTestHelper<>(root);
    tester
        .setArgs(
            Arrays.asList(
                "-d",
                temporaryFolder.getRoot().getAbsolutePath(),
                "-XepOpt:NullAway:AnnotatedPackages=com.uber",
                "-XepOpt:NullAway:SerializeFixMetadata=true",
                "-XepOpt:NullAway:FixSerializationConfigPath=" + configPath))
        .addSourceLines(
            "com/uber/TestWithLocalType.java",
            "package com.uber;",
            "import javax.annotation.Nullable;",
            "public class TestWithLocalType {",
            "   @Nullable String test(Object o) {",
            "     class LocalType {",
            "         public String returnsNullable() {",
            "             // BUG: Diagnostic contains: returning @Nullable expression",
            "             return null;",
            "         }",
            "     }",
            "     LocalType local = new LocalType();",
            "     return local.returnsNullable();",
            "   }",
            "}")
        .setExpectedOutputs(
            new ErrorDisplay(
                "RETURN_NULLABLE",
                "returning @Nullable expression from method with @NonNull return type",
                "com.uber.TestWithLocalType$1LocalType",
                "returnsNullable()"))
        .setFactory(errorDisplayFactory)
        .setOutputFileNameAndHeader(ERROR_FILE_NAME, ERROR_FILE_HEADER)
        .doTest();
  }

  @Test
  public void errorSerializationTestIdenticalLocalTypes() {
    String[] sourceLines = {
      "package com.uber;",
      "import javax.annotation.Nullable;",
      "public class TestWithLocalTypes {",
      "   @Nullable String test(Object o) {",
      "     class LocalType {",
      "         public String returnsNullable() {",
      "             // BUG: Diagnostic contains: returning @Nullable expression",
      "             return null;",
      "         }",
      "     }",
      "     LocalType local = new LocalType();",
      "     return local.returnsNullable();",
      "   }",
      "   @Nullable String test2(Object o) {",
      "     class LocalType {",
      "         public String returnsNullable2() {",
      "             // BUG: Diagnostic contains: returning @Nullable expression",
      "             return null;",
      "         }",
      "     }",
      "     LocalType local = new LocalType();",
      "     return local.returnsNullable2();",
      "   }",
      "   @Nullable String test2() {",
      "     class LocalType {",
      "         public String returnsNullable2() {",
      "             // BUG: Diagnostic contains: returning @Nullable expression",
      "             return null;",
      "         }",
      "     }",
      "     LocalType local = new LocalType();",
      "     return local.returnsNullable2();",
      "   }",
      "}"
    };
    SerializationTestHelper<ErrorDisplay> errorTester = new SerializationTestHelper<>(root);
    errorTester
        .setArgs(
            Arrays.asList(
                "-d",
                temporaryFolder.getRoot().getAbsolutePath(),
                "-XepOpt:NullAway:AnnotatedPackages=com.uber",
                "-XepOpt:NullAway:SerializeFixMetadata=true",
                "-XepOpt:NullAway:FixSerializationConfigPath=" + configPath))
        .addSourceLines("com/uber/TestWithLocalTypes.java", sourceLines)
        .setExpectedOutputs(
            new ErrorDisplay(
                "RETURN_NULLABLE",
                "returning @Nullable expression from method with @NonNull return type",
                "com.uber.TestWithLocalTypes$1LocalType",
                "returnsNullable()"),
            new ErrorDisplay(
                "RETURN_NULLABLE",
                "returning @Nullable expression from method with @NonNull return type",
                "com.uber.TestWithLocalTypes$2LocalType",
                "returnsNullable2()"),
            new ErrorDisplay(
                "RETURN_NULLABLE",
                "returning @Nullable expression from method with @NonNull return type",
                "com.uber.TestWithLocalTypes$3LocalType",
                "returnsNullable2()"))
        .setFactory(errorDisplayFactory)
        .setOutputFileNameAndHeader(ERROR_FILE_NAME, ERROR_FILE_HEADER)
        .doTest();
    SerializationTestHelper<FixDisplay> fixTester = new SerializationTestHelper<>(root);
    fixTester
        .setArgs(
            Arrays.asList(
                "-d",
                temporaryFolder.getRoot().getAbsolutePath(),
                "-XepOpt:NullAway:AnnotatedPackages=com.uber",
                "-XepOpt:NullAway:SerializeFixMetadata=true",
                "-XepOpt:NullAway:FixSerializationConfigPath=" + configPath))
        .addSourceLines("com/uber/TestWithLocalTypes.java", sourceLines)
        .setExpectedOutputs(
            new FixDisplay(
                "nullable",
                "returnsNullable()",
                "null",
                "METHOD",
                "com.uber.TestWithLocalTypes$1LocalType",
                "com/uber/TestWithLocalTypes.java"),
            new FixDisplay(
                "nullable",
                "returnsNullable2()",
                "null",
                "METHOD",
                "com.uber.TestWithLocalTypes$2LocalType",
                "com/uber/TestWithLocalTypes.java"),
            new FixDisplay(
                "nullable",
                "returnsNullable2()",
                "null",
                "METHOD",
                "com.uber.TestWithLocalTypes$3LocalType",
                "com/uber/TestWithLocalTypes.java"))
        .setFactory(fixDisplayFactory)
        .setOutputFileNameAndHeader(SUGGEST_FIX_FILE_NAME, SUGGEST_FIX_FILE_HEADER)
        .doTest();
  }

  @Test
  public void errorSerializationTestLocalTypesNested() {
    SerializationTestHelper<ErrorDisplay> tester = new SerializationTestHelper<>(root);
    tester
        .setArgs(
            Arrays.asList(
                "-d",
                temporaryFolder.getRoot().getAbsolutePath(),
                "-XepOpt:NullAway:AnnotatedPackages=com.uber",
                "-XepOpt:NullAway:SerializeFixMetadata=true",
                "-XepOpt:NullAway:FixSerializationConfigPath=" + configPath))
        .addSourceLines(
            "com/uber/TestWithLocalType.java",
            "package com.uber;",
            "import javax.annotation.Nullable;",
            "public class TestWithLocalType {",
            "   @Nullable String test(Object o) {",
            "     class LocalTypeA {",
            "         @Nullable",
            "         public String returnsNullable() {",
            "             class LocalTypeB {",
            "                 public String returnsNullable() {",
            "                     // BUG: Diagnostic contains: returning @Nullable expression",
            "                     return null;",
            "                 }",
            "             }",
            "             LocalTypeB local = new LocalTypeB();",
            "             return local.returnsNullable();",
            "         }",
            "     }",
            "     LocalTypeA local = new LocalTypeA();",
            "     return local.returnsNullable();",
            "   }",
            "}")
        .setExpectedOutputs(
            new ErrorDisplay(
                "RETURN_NULLABLE",
                "returning @Nullable expression from method with @NonNull return type",
                "com.uber.TestWithLocalType$1LocalTypeA$1LocalTypeB",
                "returnsNullable()"))
        .setFactory(errorDisplayFactory)
        .setOutputFileNameAndHeader(ERROR_FILE_NAME, ERROR_FILE_HEADER)
        .doTest();
  }

  @Test
  public void errorSerializationTestLocalTypesInitializers() {
    SerializationTestHelper<ErrorDisplay> tester = new SerializationTestHelper<>(root);
    tester
        .setArgs(
            Arrays.asList(
                "-d",
                temporaryFolder.getRoot().getAbsolutePath(),
                "-XepOpt:NullAway:AnnotatedPackages=com.uber",
                "-XepOpt:NullAway:SerializeFixMetadata=true",
                "-XepOpt:NullAway:FixSerializationConfigPath=" + configPath))
        .addSourceLines(
            "com/uber/TestWithLocalTypes.java",
            "package com.uber;",
            "import javax.annotation.Nullable;",
            "public class TestWithLocalTypes {",
            "   private Object o1;",
            "   private Object o2;",
            "   private Object o3;",
            "   {",
            "     class LocalType {",
            "         public String returnsNullable() {",
            "             // BUG: Diagnostic contains: returning @Nullable expression",
            "             return null;",
            "         }",
            "     }",
            "     o1 = new LocalType();",
            "   }",
            "   {",
            "     class LocalType {",
            "         public String returnsNullable() {",
            "             return \"\";",
            "         }",
            "     }",
            "     o2 = new LocalType();",
            "   }",
            "   {",
            "     class LocalType {",
            "         public String returnsNullable() {",
            "             // BUG: Diagnostic contains: returning @Nullable expression",
            "             return null;",
            "         }",
            "     }",
            "     o3 = new LocalType();",
            "   }",
            "   void test(Object o) {",
            "   }",
            "}")
        .setExpectedOutputs(
            new ErrorDisplay(
                "RETURN_NULLABLE",
                "returning @Nullable expression from method with @NonNull return type",
                "com.uber.TestWithLocalTypes$1LocalType",
                "returnsNullable()"),
            new ErrorDisplay(
                "RETURN_NULLABLE",
                "returning @Nullable expression from method with @NonNull return type",
                "com.uber.TestWithLocalTypes$3LocalType",
                "returnsNullable()"))
        .setFactory(errorDisplayFactory)
        .setOutputFileNameAndHeader(ERROR_FILE_NAME, ERROR_FILE_HEADER)
        .doTest();
  }

  @Test
  public void errorSerializationTestInheritanceViolationForParameter() {
    SerializationTestHelper<ErrorDisplay> tester = new SerializationTestHelper<>(root);
    tester
        .setArgs(
            Arrays.asList(
                "-d",
                temporaryFolder.getRoot().getAbsolutePath(),
                "-XepOpt:NullAway:AnnotatedPackages=com.uber",
                "-XepOpt:NullAway:SerializeFixMetadata=true",
                "-XepOpt:NullAway:FixSerializationConfigPath=" + configPath))
        .addSourceLines(
            "com/uber/Foo.java",
            "package com.uber;",
            "import javax.annotation.Nullable;",
            "public interface Foo {",
            "   void bar(@Nullable Object o);",
            "}")
        .addSourceLines(
            "com/uber/Main.java",
            "package com.uber;",
            "public class Main {",
            "   public void run(){",
            "     Foo foo = new Foo() {",
            "       @Override",
            "       // BUG: Diagnostic contains: parameter o is @NonNull",
            "       public void bar(Object o) {",
            "       }",
            "     };",
            "   }",
            "}")
        .setExpectedOutputs(
            new ErrorDisplay(
                "WRONG_OVERRIDE_PARAM",
                "parameter o is @NonNull, but parameter in superclass method com.uber.Foo.bar(java.lang.Object) is @Nullable",
                "com.uber.Main$1",
                "bar(java.lang.Object)"))
        .setFactory(errorDisplayFactory)
        .setOutputFileNameAndHeader(ERROR_FILE_NAME, ERROR_FILE_HEADER)
        .doTest();
  }

  @Test
  public void errorSerializationTestInheritanceViolationForMethod() {
    SerializationTestHelper<ErrorDisplay> tester = new SerializationTestHelper<>(root);
    tester
        .setArgs(
            Arrays.asList(
                "-d",
                temporaryFolder.getRoot().getAbsolutePath(),
                "-XepOpt:NullAway:AnnotatedPackages=com.uber",
                "-XepOpt:NullAway:SerializeFixMetadata=true",
                "-XepOpt:NullAway:FixSerializationConfigPath=" + configPath))
        .addSourceLines(
            "com/uber/Foo.java",
            "package com.uber;",
            "public interface Foo {",
            "   Object bar();",
            "}")
        .addSourceLines(
            "com/uber/Main.java",
            "package com.uber;",
            "import javax.annotation.Nullable;",
            "public class Main {",
            "   public void run(){",
            "     Foo foo = new Foo() {",
            "       @Override",
            "       @Nullable",
            "       // BUG: Diagnostic contains: method returns @Nullable, but superclass",
            "       public Object bar() {",
            "           return null;",
            "       }",
            "     };",
            "   }",
            "}")
        .setExpectedOutputs(
            new ErrorDisplay(
                "WRONG_OVERRIDE_RETURN",
                "method returns @Nullable, but superclass method com.uber.Foo.bar() returns @NonNull",
                "com.uber.Main$1",
                "bar()"))
        .setFactory(errorDisplayFactory)
        .setOutputFileNameAndHeader(ERROR_FILE_NAME, ERROR_FILE_HEADER)
        .doTest();
  }

  @Test
  public void errorSerializationTestAnonymousClassField() {
    SerializationTestHelper<ErrorDisplay> tester = new SerializationTestHelper<>(root);
    tester
        .setArgs(
            Arrays.asList(
                "-d",
                temporaryFolder.getRoot().getAbsolutePath(),
                "-XepOpt:NullAway:AnnotatedPackages=com.uber",
                "-XepOpt:NullAway:SerializeFixMetadata=true",
                "-XepOpt:NullAway:FixSerializationConfigPath=" + configPath))
        .addSourceLines("com/uber/Foo.java", "package com.uber;", "public interface Foo { }")
        .addSourceLines(
            "com/uber/Main.java",
            "package com.uber;",
            "import javax.annotation.Nullable;",
            "public class Main {",
            "   public void run(){",
            "     Foo foo = new Foo() {",
            "       // BUG: Diagnostic contains: @NonNull field Main$1.bar not initialized",
            "       Object bar;",
            "     };",
            "   }",
            "}")
        .setExpectedOutputs(
            new ErrorDisplay(
                "FIELD_NO_INIT",
                "@NonNull field Main$1.bar not initialized",
                "com.uber.Main$1",
                "null"))
        .setFactory(errorDisplayFactory)
        .setOutputFileNameAndHeader(ERROR_FILE_NAME, ERROR_FILE_HEADER)
        .doTest();
  }

  @Test
  public void errorSerializationTestLocalClassField() {
    SerializationTestHelper<ErrorDisplay> tester = new SerializationTestHelper<>(root);
    tester
        .setArgs(
            Arrays.asList(
                "-d",
                temporaryFolder.getRoot().getAbsolutePath(),
                "-XepOpt:NullAway:AnnotatedPackages=com.uber",
                "-XepOpt:NullAway:SerializeFixMetadata=true",
                "-XepOpt:NullAway:FixSerializationConfigPath=" + configPath))
        .addSourceLines(
            "com/uber/Main.java",
            "package com.uber;",
            "import javax.annotation.Nullable;",
            "public class Main {",
            "   public void run(){",
            "     class Foo {",
            "       // BUG: Diagnostic contains: @NonNull field Main$1Foo.bar not initialized",
            "       Object bar;",
            "     };",
            "   }",
            "}")
        .setExpectedOutputs(
            new ErrorDisplay(
                "FIELD_NO_INIT",
                "@NonNull field Main$1Foo.bar not initialized",
                "com.uber.Main$1Foo",
                "null"))
        .setFactory(errorDisplayFactory)
        .setOutputFileNameAndHeader(ERROR_FILE_NAME, ERROR_FILE_HEADER)
        .doTest();
  }
}<|MERGE_RESOLUTION|>--- conflicted
+++ resolved
@@ -589,102 +589,6 @@
             "   @Nonnull Object f;",
             "}")
         .expectNoOutput()
-        .setFactory(fixDisplayFactory)
-        .setOutputFileNameAndHeader(SUGGEST_FIX_FILE_NAME, SUGGEST_FIX_FILE_HEADER)
-        .doTest();
-  }
-
-  @Test
-<<<<<<< HEAD
-  public void examineMethodParamProtectionTest() {
-    Path tempRoot = Paths.get(temporaryFolder.getRoot().getAbsolutePath(), "custom_annot");
-    String output = tempRoot.toString();
-    SerializationTestHelper<FixDisplay> tester = new SerializationTestHelper<>(tempRoot);
-=======
-  public void suggestCustomAnnotTest() {
-    Path tempRoot = Paths.get(temporaryFolder.getRoot().getAbsolutePath(), "custom_annot");
-    String output = tempRoot.toString();
->>>>>>> 58029f8f
-    try {
-      Files.createDirectories(tempRoot);
-      FixSerializationConfig.Builder builder =
-          new FixSerializationConfig.Builder()
-              .setSuggest(true, false)
-<<<<<<< HEAD
-              .setParamProtectionTest(true, 0)
-=======
-              .setAnnotations("Custom.Nullable", "Custom.Nonnull")
->>>>>>> 58029f8f
-              .setOutputDirectory(output);
-      Path config = tempRoot.resolve("serializer.xml");
-      Files.createFile(config);
-      configPath = config.toString();
-      builder.writeAsXML(configPath);
-    } catch (IOException ex) {
-      throw new UncheckedIOException(ex);
-    }
-<<<<<<< HEAD
-=======
-    SerializationTestHelper<FixDisplay> tester = new SerializationTestHelper<>(tempRoot);
->>>>>>> 58029f8f
-    tester
-        .setArgs(
-            Arrays.asList(
-                "-d",
-                temporaryFolder.getRoot().getAbsolutePath(),
-                "-XepOpt:NullAway:AnnotatedPackages=com.uber",
-                "-XepOpt:NullAway:SerializeFixMetadata=true",
-                "-XepOpt:NullAway:FixSerializationConfigPath=" + configPath))
-        .addSourceLines(
-            "com/uber/Test.java",
-            "package com.uber;",
-            "public class Test {",
-<<<<<<< HEAD
-            "   Object test(Object foo) {",
-            "       // BUG: Diagnostic contains: returning @Nullable",
-            "       return foo;",
-            "   }",
-            "   Object test1(Object foo, Object bar) {",
-            "       // BUG: Diagnostic contains: dereferenced expression foo is @Nullable",
-            "       Integer hash = foo.hashCode();",
-            "       return bar;",
-            "   }",
-            "   void test2(Object f) {",
-            "       // BUG: Diagnostic contains: passing @Nullable",
-            "       test1(f, new Object());",
-=======
-            "   Object test(boolean flag) {",
-            "       if(flag) {",
-            "           return new Object();",
-            "       } ",
-            "       // BUG: Diagnostic contains: returning @Nullable",
-            "       else return null;",
->>>>>>> 58029f8f
-            "   }",
-            "}")
-        .setExpectedOutputs(
-            new FixDisplay(
-<<<<<<< HEAD
-                "nullable",
-                "test(java.lang.Object)",
-                "null",
-                "METHOD",
-                "com.uber.Test",
-                "com/uber/Test.java"),
-            new FixDisplay(
-                "nullable",
-                "test1(java.lang.Object,java.lang.Object)",
-                "foo",
-                "PARAMETER",
-                "com.uber.Test",
-=======
-                "Custom.Nullable",
-                "test(boolean)",
-                "null",
-                "METHOD",
-                "com.uber.Test",
->>>>>>> 58029f8f
-                "com/uber/Test.java"))
         .setFactory(fixDisplayFactory)
         .setOutputFileNameAndHeader(SUGGEST_FIX_FILE_NAME, SUGGEST_FIX_FILE_HEADER)
         .doTest();
